"""
Util Functions and classes
"""

import json
import os
import re
<<<<<<< HEAD
from datetime import datetime
from pathlib import Path

time_format = "%Y-%m-%d"


def _build_initial(session, default_project):
    """Build the initial database"""

    from seamm_datastore.database.models import Role, Group, User, Project

    # Create roles
    role_names = ["user", "group manager", "admin"]
    for role_name in role_names:
        role = Role(name=role_name)
        session.add(role)
        session.commit()

    # Create default admin group
    admin_group = Group(name="admin")
    session.add(admin_group)
    session.commit()

    # Create default admin user.
    admin_role = session.query(Role).filter_by(name="admin").one()
    admin_user = User(username="admin", password="admin", roles=[admin_role])
    admin_user.groups.append(admin_group)

    # Create a user and group with the same information as user running
    try:
        item = Path.home()
        username = item.owner()
        group_name = item.group()
    except NotImplementedError:
        # This will occur on Windows
        import os

        username = os.environ["USERNAME"]
        # Just a default group name.
        group_name = "staff"

    group = Group(name=group_name)

    password = "default"
    user = User(username=username, password=password, roles=[admin_role])
    user.groups.append(group)

    # Admin user needs to be part of all groups.
    admin_user.groups.append(group)

    session.add(admin_user)
    session.add(admin_role)
    session.add(admin_group)

    session.add(user)

    # Create a default project
    project = Project(name=default_project, owner=user, group=group)
    session.add(project)
    session.commit()
=======
import datetime
>>>>>>> 46050930

from dateutil import parser

def parse_flowchart(path):
    """
    Function for parsing information from flowchart

    Parameters
    ----------
    path: str
        The path to the flowchart.

    Returns
    -------
    metadata: dict
        A json containing flowchart information to be added to the database.
    """

    with open(path) as f:
        f.readline()
        version_info = " " + f.readline().split()[-1]
        text = f.read()

    if " 1." in version_info:
        metadata_pattern = None
        flowchart_pattern = re.compile("{.+}", re.DOTALL)
    elif " 2." in version_info:
        # Flowchart is version 2.
        metadata_pattern = re.compile("#metadata\n({.+?})\n#", re.DOTALL)
        flowchart_pattern = re.compile("#flowchart\n({.+})\n?#", re.DOTALL)
    else:
        # TODO Maybe raise custom exception. SEAMM Flowchart version error
        # Value Error for now
        raise ValueError

    # Handle the metadata
    if metadata_pattern:
        metadata = json.loads(metadata_pattern.findall(text)[0])
    else:
        metadata = {}

    # metadata as a json, flowchart (json) as text.
    metadata["flowchart_version"] = float(version_info)
    flowchart = flowchart_pattern.findall(text)[0]

    return metadata, flowchart


def parse_job_data(path):
    """Parse job_data.json at path"""

    directory = os.path.dirname(path)

    with open(path) as f:
        job_data_json = json.load(f)
    job_data = {
        "path": directory,
        "title": str(
            job_data_json["title"]
            if job_data_json["title"]
            else os.path.basename(os.path.dirname(path))
        ),
        "project_names": job_data_json["projects"],
        "status": job_data_json["state"],
        "id": job_data_json["job id"],
    }

    if "end time" in job_data_json:
        job_data["finished"] = parser.parse(job_data_json["end time"]).astimezone(datetime.timezone.utc)

    if "start time" in job_data_json:
        job_data["started"] = parser.parse(job_data_json["start time"]).astimezone(datetime.timezone.utc)
    return job_data


class LoginRequiredError(Exception):
    def __init__(self, message=None):
        if not message:
            self.message = "This action requires a user to be logged in."
        super().__init__(self.message)<|MERGE_RESOLUTION|>--- conflicted
+++ resolved
@@ -5,7 +5,7 @@
 import json
 import os
 import re
-<<<<<<< HEAD
+
 from datetime import datetime
 from pathlib import Path
 
@@ -66,9 +66,7 @@
     project = Project(name=default_project, owner=user, group=group)
     session.add(project)
     session.commit()
-=======
-import datetime
->>>>>>> 46050930
+
 
 from dateutil import parser
 
